#!/bin/bash

if [ $# -ne 2 ]; then
    echo ""
    echo "USAGE: ./geneinfo2tree.sh [geneinfo_file] [organism_file]"
    echo ""
    echo "DESCRIPTION: Given a geneinfo file (from db_getGeneInformation.py or"
    echo "db_getClusterGeneInformation.py), uses MAFFT and FastTreeMP to compute"
    echo "a tree of all the proteins in that gene info file."
    echo "MAFFT is allowed to automatically pick the optimal algorithm for alignment"
    echo "while FastTree is used with -gamma and -wag"
    echo ""
    echo "DEPENDENCIES: MAFFT, FastTreeMP"
    echo ""
    exit 1;
fi

INFILE="$1";
ORGFILE="$2";
TMPFILE="/tmp/2802989302832.tmp";
cat "${INFILE}" | annoteSeq2Fasta.py -g 1 -a 10 -s 12 > "${TMPFILE}";
<<<<<<< HEAD
mafft --auto "${TMPFILE}" | FastTreeMP -gamma -wag | db_replaceGeneNameWithAnnotation.py -a -o -k > "${INFILE}.nwk";
=======
fasta2tree.sh "${TMPFILE}" "${INFILE}.nwk"
>>>>>>> 84078a16
rm "${TMPFILE}";<|MERGE_RESOLUTION|>--- conflicted
+++ resolved
@@ -19,9 +19,5 @@
 ORGFILE="$2";
 TMPFILE="/tmp/2802989302832.tmp";
 cat "${INFILE}" | annoteSeq2Fasta.py -g 1 -a 10 -s 12 > "${TMPFILE}";
-<<<<<<< HEAD
-mafft --auto "${TMPFILE}" | FastTreeMP -gamma -wag | db_replaceGeneNameWithAnnotation.py -a -o -k > "${INFILE}.nwk";
-=======
 fasta2tree.sh "${TMPFILE}" "${INFILE}.nwk"
->>>>>>> 84078a16
 rm "${TMPFILE}";